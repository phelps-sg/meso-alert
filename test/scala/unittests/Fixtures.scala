--- conflicted
+++ resolved
@@ -496,22 +496,13 @@
 
   trait TxPersistenceActorFixtures extends MockFactory {
     val actorSystem: ActorSystem
-<<<<<<< HEAD
     val mockMemPoolWatcher: MemPoolWatcherService
-    implicit val executionContext: ExecutionContext
-//    val mockMemPoolWatcher: MemPoolWatcherService = mock[MemPoolWatcherService]
+    val executionContext: ExecutionContext
+    val injector: Injector
     val mockTransactionUpdateDao = mock[TransactionUpdateDao]
-    val txPersistenceActor =
-      actorSystem.actorOf(TxPersistenceActor.props(mockTransactionUpdateDao, mockMemPoolWatcher, executionContext))
-=======
-    val executionContext: ExecutionContext
-    val mockMemPoolWatcher: MemPoolWatcherService = mock[MemPoolWatcherService]
-    val mockSlickTransactionUpdateDao = mock[SlickTransactionUpdateDao]
-    val injector: Injector
     val random = injector.instanceOf[scala.util.Random]
-    val txPersistenceActor = actorSystem.actorOf(TxPersistenceActor.props(mockSlickTransactionUpdateDao,
+    val txPersistenceActor = actorSystem.actorOf(TxPersistenceActor.props(mockTransactionUpdateDao,
       mockMemPoolWatcher, random, executionContext))
->>>>>>> 77120d32
   }
 
   trait TxWatchActorFixtures {
