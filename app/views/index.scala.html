--- conflicted
+++ resolved
@@ -1,373 +1,252 @@
 @(addToSlackUrl: String)
 @main("Block Insights - Access free real-time mempool data") {
 
-<<<<<<< HEAD
-<main class="main">
-  <div class="header section">
-    <div class="container justify-left">
-      <div style="opacity: 0;
-          -webkit-transform: translate3d(0, 20PX, 0) scale3d(1, 1, 1) rotateX(0) rotateY(0) rotateZ(0) skew(0, 0);
-          -moz-transform: translate3d(0, 20PX, 0) scale3d(1, 1, 1) rotateX(0) rotateY(0) rotateZ(0) skew(0, 0);
-          -ms-transform: translate3d(0, 20PX, 0) scale3d(1, 1, 1) rotateX(0) rotateY(0) rotateZ(0) skew(0, 0);
-          transform: translate3d(0, 20PX, 0) scale3d(1, 1, 1) rotateX(0) rotateY(0) rotateZ(0) skew(0, 0)" class="page-load fade-one">
-        <h1 class="heading center"> <b> Block Insights </b> </br> </h1>
-      </div>
-      <div style="opacity: 0;
-          -webkit-transform: translate3d(0, 20PX, 0) scale3d(1, 1, 1) rotateX(0) rotateY(0) rotateZ(0) skew(0, 0);
-          -moz-transform: translate3d(0, 20PX, 0) scale3d(1, 1, 1) rotateX(0) rotateY(0) rotateZ(0) skew(0, 0);
-          -ms-transform: translate3d(0, 20PX, 0) scale3d(1, 1, 1) rotateX(0) rotateY(0) rotateZ(0) skew(0, 0);
-          transform: translate3d(0, 20PX, 0) scale3d(1, 1, 1) rotateX(0) rotateY(0) rotateZ(0) skew(0, 0)" class="page-load fade-two">
-        <h3 class="heading left">Do you want to know when the Bitcoin price is likely to change?</br> </h3>
-        <p class="sub-heading left" style="color:#800080">
-          Bitcoin investors can gain insight on likely price volatility by monitoring the frequency and size of transactions (flow) in real-time.
-        </p>
-          <p class="sub-heading left" >
-            <b> Greater flow of bitcoins to different addresses  = greater price movements (volatility) on BTC/USD. </b>
-            <br>
-            <br>
-          Being aware of changes in flow can alert investors to the need for action, such as check the news: 'whales'
-            (larger holders of Bitcoin) are moving and causing waves. Block Insights can provide you
-          with this powerful information for free and allow you to set the minimum transaction size you want to monitor from 1 BTC upwards,
-             <span style="color:green;font-weight:bold;">with no limits on the number of alerts,</span>
-            <span style="color:lightcoral;">unlike like competitor services. </span>
-            <br>
-            <br>
-            This could be the beginning of your journey with Block Insights where the team of PhDs leading this project
-            aim to bring analytics and information to people to help advance and democratise distributed ledger technology.
-            The first port of call on this journey is to support crypto-investors. Follow our short Q and A path, and see if Block insights
-            is for you and become an early adopter or ambassador and drive the community.
-
-            <br>
-            <br>
-            <b> Q1) Do you want to be alerted of large Bitcoin transactions just before they are processed by the network? </b>
-            <br> <span style="color: #3cb371"> (Giving you insight into future price volatility and network activity.) </span>
-            <br>
-            <br>
-            <a href="#q1_yes_alerted_of_large_btc">a) YES</a>
-            <br>
-            <a href="#q1_no_alerted_of_large_btc">b) NO</a>
-            <br>
-            <br>
-
-            <a id="q1_yes_alerted_of_large_btc">  <b>  Q2) Have you ever used or heard of SLACK? </b>
-              <br> We currently deliver our transaction monitoring service through SLACK a very popular business
-              social media/communication/collaboration tool, like WhatsApp for inside a business, and sometimes
-              between businesses.</a>
-            <br>
-            <a href="#q2_yes_i_use_slack">a) YES, I use SLACK</a>
-            <br>
-            <a href="#q2_yes_but_never_used_slack">b) YES, but I have never used SLACK </a>
-            <br>
-            <a href="#q2_no"> c) NO</a>
-            <br>
-            <a id="q2_no"> <b> SLACK is used by more than 200,000 paying customers. It has a free version, which can
-            be used for your Block Insights' alerts</b> </a>
-            <br>
-            <a id="q2_yes_but_never_used_slack"> At this stage Block Insights are using SLACK as our method to deliver real-time
-            information, because it provides a well-tested working user interface. It allows us to get a service
-            that people can use up and running quickly by not rebuilding existing components,
-              <span style="color: #3cb371"> "standing on the shoulders of giants". </span>
-            </a>
-            <br>
-            As you don't have an existing SLACK account, you would need to set up one to use our service.
-            This is quite simple (note: SLACK will encourage you to use a work email, but this is not required,
-            your personal email can be used). You can additionally simplify your efforts by using social sign-ons from
-            Google or Apple to set-up your SLACK account (aka Workspace). If not, using social sign-on
-            you will need to verify ownership of your email address and then create a workspace and provide a few details,
-            you can skip steps like adding colleagues, which is optional.
-            (Note: SLACK is a useful tool that is probably worthwhile in itself, perhaps create a private investor community
-            among colleagues and friends.)
-            <span STYLE="font-size:16.0pt;color: coral"> Please make sure you come back to blockinsights.co.uk to
-                complete the final steps for your real-time alerts. </span>
-            <br>
-            <br>
-            <h2 > <a href="https://slack.com/get-started#/createnew" target="_blank">Create a SLACK workspace</a> </h2>
-            <br>
-            <br>
-
-        <h4> <a id="q2_yes_i_use_slack"> <b> Now, read through the bullets points of advice and press the "ADD TO SLACK" button below.
-         </b> </a> </h4>
-        <span STYLE="font-size:16.0pt;color: blueviolet">It will take you through our Block Insights sign-up process and
-        the steps to getting your personalised transaction alerts in SLACK. </span>
-                <br>
-          <br>
-                There are a few steps, so bear with it, once the app is set-up in SLACK it is very simple.
-        <br>
-          <br>
-                <ol>
-                    <li>Sign-up to Block Insights first with an email and password or use the social sign-on <br> (if you are already logged into
-                    Slack in your browser and use Slack social sign-on that will give you the smoothest process, 2 clicks)</li>
-                    <li>If not logged into Slack, once you press "Sign up" and have provided an email and password, you will just need to
-                    allow access to Slack </li>
-                    <li>You may want to take a screenshot of the welcome page, but instructions can also be found in Slack itself, by looking at
-                        Apps in the bottom left hand menu in SLACK and clicking on the block-insights app, or go to the SLACK app store page for
-                        Block Insights (details in Appendix below)</li>
-                   <li> Go into Slack (logging-in via browser is an option rather than installing the desktop app (on linux it is best to use the browser version))
-                     and follow the instructions and invite the crypto-alert app into a channel by typing /crypto-alert x and press return or send button
-                       (e.g., replace x with 1000 if you want to see only BTC transactions greater than 1000 BTC in value) in the channel chat,
-                       and get your alerts. That simple!</li>
-                  </ol>
-
-          <span STYLE="font-size:16.0pt;color: green"> (By the way, our app is just clearing the last hurdles to be a Slack approved app.) </span>
-        <br>
-      <div class="container justify-center">
-        <div style="opacity: 0;
-          -webkit-transform: translate3d(0, 20PX, 0) scale3d(1, 1, 1) rotateX(0) rotateY(0) rotateZ(0) skew(0, 0);
-          -moz-transform: translate3d(0, 20PX, 0) scale3d(1, 1, 1) rotateX(0) rotateY(0) rotateZ(0) skew(0, 0);
-          -ms-transform: translate3d(0, 20PX, 0) scale3d(1, 1, 1) rotateX(0) rotateY(0) rotateZ(0) skew(0, 0);
-          transform: translate3d(0, 20PX, 0) scale3d(1, 1, 1) rotateX(0) rotateY(0) rotateZ(0) skew(0, 0)" class="page-load fade-three">
-          <button onclick="callSecretApi()" class="button slack w-inline-block" id="addToSlackBtn">
-            <img src="@routes.Assets.versioned("images/slack_logo.svg")" alt="The Slack logo." width="61.5"
-            class="slack-logo"/>
-            <div>Add to Slack</div>
-          </button>
-          <br>
-          <br>
-            Once you are set-up you should get the following, if you are having any problems getting the alerts working
-            then click 'YES' to Q3 below
-          <br>
-          <br>
-                      <figure>
-                          <img src="@routes.Assets.versioned("images/set_crypto_alerts_with_example_trans.svg")" alt="Give a name to your new channel"/>
-                          <figcaption> <b> Set a threshold and start alerts. This screenshot shows transactions
-                           after the /crypto-alert 12 command has been given and for illustration purposes how you would
-                          have originally typed it into the channel chat. You can pause alerts with /pause-alerts entered into the
-                          channel chat and resume them at the same threshold with /resume-alerts. </b> </figcaption>
-                        </figure>
-              <br>
-          <br>
-     </div>
-          </div>
-            <h3> Q3) Do you need detailed instructions/screenshots for getting the crypto-alert app working in SLACK? </h3>
-            <br>
-            <a href="#q3_yes_i_want_detailed_instructions"> a) YES </a>
-            <br>
-            <a href="#q1_no_alerted_of_large_btc">b) NO </a>
-            <br>
-
-
-
-
-
-           <h1 class="heading left">  <a id="q1_no_alerted_of_large_btc"> Future Services <br> </a> </h1>
-        <br>
-              Perhaps you might be interested in one of our near future proposed
-              services or want to suggest a service you would love to exist or wished was more accessible.
-        <br>
-        <br>
-                <ol>
-                    <li>Get alerts whenever transactions happen in connection with specific Bitcoin addresses</li>
-                    <li>Get special network activity measures, such as our version of the clustering coeffcient
-                    that has been shown to indicate bubbles and crashes in the Bitcoin price</li>
-                  </ol>
-
-              If so, please use our feedback form to mention a new service you
-        have thought of or pick one of our proposals above. <h4> <a href="/feedback">Feedback Form. </a> </h4>
-
-                 <br>
-          <b> At this point we would like to thank you for taking the time to look at Block Insights. </b>
-        <br>
-          <hr style="height:4px;color:goldenrod">
-        <h1 class="heading left">  <a id="q3_yes_i_want_detailed_instructions"> Appendix  <br> </a> </h1>
-        <span STYLE="font-size:16.0pt;color: DarkKhaki"> Detailed Instructions for SLACK crypto-alert set-up </span>
-        <br>
-        We suggest you add a new channel to SLACK for each of your alerts.
-         <br>
-
-                <figure>
-                          <img src="@routes.Assets.versioned("images/add_channel_slack.svg")" alt="Add a new slack channel/>
-                          <figcaption> <b> Add a new slack channel </b> </figcaption>
-                </figure>
-
-
-            <br>
-          <br>
-          <br>
-                <br>
-                    <figure>
-                          <img src="@routes.Assets.versioned("images/create_channel_with_name.svg")" alt="Give a name to your new channel"/>
-                          <figcaption> <b> Give a name to your new channel </b> </figcaption>
-                        </figure>
-    <br>
-          <br>
-                <br>
-            Now you can pick your BTC minimumn transaction size theshold and start alerts in your channel. See the following screenshot.
-
-              <figure>
-                          <img src="@routes.Assets.versioned("images/set_crypto_alerts_with_example_trans.svg")" alt="Start Alerts"/>
-                          <figcaption> <b> Set a threshold and start alerts. This screenshot shows transactions
-                           after the /crypto-alert 12 command has been given and for illustration purposes how you would
-                          have originally typed it into the channel chat. You can pause alerts with /pause-alerts entered into the
-                          channel chat and resume them at the same threshold with /resume-alerts. </b> </figcaption>
-                        </figure>
-          <br>
-          <br>
-                <br>
-
-
-          <h1 class="heading left">  Block Insights in the SLACK app store  </h1>
-          <br>
-        You can also find the Block Insights /crypto-alert app's usage instructions from the SLACK app store page. And, if already
-        a SLACK user you could find and add us directly via the app store route.
-
-                        <figure>
-                          <img src="@routes.Assets.versioned("images/add_block_insights_via_slack_app_store.svg")" alt="Find Block Insights in the SLACK app store"/>
-                          <figcaption> <b> Find Block Insights /crypto-alerts directly in the SLACK app store </b> </figcaption>
-                        </figure>
-
-                       <figure>
-                          <img src="@routes.Assets.versioned("images/block_insights_app_in_slack_with_instructions.svg")" alt="SLACK app store page"/>
-                          <figcaption> <b> Get instructions for Block Insights /crypto-alerts from the SLACK app store page </b> </figcaption>
-                        </figure>
-
-                We hope at this stage you have everything working and are finding your alerts useful. At this point you might
-          want to suggest your future needs. If so, please go to <a href="#q1_no_alerted_of_large_btc"> Future Services.  </a>
-          However, if you are still having problems with the alerts working please contact us through our <a href="/support">Support Form. </a>
-
-        </p>
-      </div>
-=======
     <main class="main">
         <div class="header section">
-            <div class="container justify-center">
+            <div class="container justify-left">
                 <div style="opacity: 0;
                     -webkit-transform: translate3d(0, 20PX, 0) scale3d(1, 1, 1) rotateX(0) rotateY(0) rotateZ(0) skew(0, 0);
                     -moz-transform: translate3d(0, 20PX, 0) scale3d(1, 1, 1) rotateX(0) rotateY(0) rotateZ(0) skew(0, 0);
                     -ms-transform: translate3d(0, 20PX, 0) scale3d(1, 1, 1) rotateX(0) rotateY(0) rotateZ(0) skew(0, 0);
                     transform: translate3d(0, 20PX, 0) scale3d(1, 1, 1) rotateX(0) rotateY(0) rotateZ(0) skew(0, 0)" class="page-load fade-one">
-                    <h1 class="heading center">Block Insights </br> </h1>
+                    <h1 class="heading center"> <b> Block Insights </b> </br> </h1>
                 </div>
                 <div style="opacity: 0;
                     -webkit-transform: translate3d(0, 20PX, 0) scale3d(1, 1, 1) rotateX(0) rotateY(0) rotateZ(0) skew(0, 0);
                     -moz-transform: translate3d(0, 20PX, 0) scale3d(1, 1, 1) rotateX(0) rotateY(0) rotateZ(0) skew(0, 0);
                     -ms-transform: translate3d(0, 20PX, 0) scale3d(1, 1, 1) rotateX(0) rotateY(0) rotateZ(0) skew(0, 0);
                     transform: translate3d(0, 20PX, 0) scale3d(1, 1, 1) rotateX(0) rotateY(0) rotateZ(0) skew(0, 0)" class="page-load fade-two">
-                    <p class="sub-heading center">
-                        Track bitcoin transactions as they happen.
-                        Get real-time alerts on large transfers of cryptocurrency directly to Slack.
-                        <a href="https://slack.com/get-started#/createnew">Create a Slack workspace</a>
-                        and then click on the button below to get started.
+                    <h3 class="heading left">Do you want to know when the Bitcoin price is likely to change?</br> </h3>
+                    <p class="sub-heading left" style="color: #800080">
+                        Bitcoin investors can gain insight on likely price volatility by monitoring the frequency and size of transactions (flow) in real-time.
+                    </p>
+                    <p class="sub-heading left" >
+                        <b> Greater flow of bitcoins to different addresses  = greater price movements (volatility) on BTC/USD. </b>
+                        <br>
+                        <br>
+                        Being aware of changes in flow can alert investors to the need for action, such as check the news: 'whales'
+                        (larger holders of Bitcoin) are moving and causing waves. Block Insights can provide you
+                        with this powerful information for free and allow you to set the minimum transaction size you want to monitor from 1 BTC upwards,
+                        <span style="color: green;
+                            font-weight: bold;">with no limits on the number of alerts,</span>
+                        <span style="color: lightcoral;">unlike like competitor services. </span>
+                        <br>
+                        <br>
+                        This could be the beginning of your journey with Block Insights where the team of PhDs leading this project
+                        aim to bring analytics and information to people to help advance and democratise distributed ledger technology.
+                        The first port of call on this journey is to support crypto-investors. Follow our short Q and A path, and see if Block insights
+                        is for you and become an early adopter or ambassador and drive the community.
+
+                        <br>
+                        <br>
+                        <b> Q1) Do you want to be alerted of large Bitcoin transactions just before they are processed by the network? </b>
+                        <br> <span style="color: #3cb371">
+                        (Giving you insight into future price volatility and network activity.) </span>
+                        <br>
+                        <br>
+                        <a href="#q1_yes_alerted_of_large_btc">a) YES</a>
+                        <br>
+                        <a href="#q1_no_alerted_of_large_btc">b) NO</a>
+                        <br>
+                        <br>
+
+                        <a id="q1_yes_alerted_of_large_btc">  <b>  Q2) Have you ever used or heard of SLACK? </b>
+                            <br>
+                            We currently deliver our transaction monitoring service through SLACK a very popular business
+                            social media/communication/collaboration tool, like WhatsApp for inside a business, and sometimes
+                            between businesses.</a>
+                        <br>
+                        <a href="#q2_yes_i_use_slack">a) YES, I use SLACK</a>
+                        <br>
+                        <a href="#q2_yes_but_never_used_slack">b) YES, but I have never used SLACK </a>
+                        <br>
+                        <a href="#q2_no"> c) NO</a>
+                        <br>
+                        <a id="q2_no"> <b>
+                            SLACK is used by more than 200,000 paying customers. It has a free version, which can
+                            be used for your Block Insights' alerts</b> </a>
+                        <br>
+                        <a id="q2_yes_but_never_used_slack">
+                            At this stage Block Insights are using SLACK as our method to deliver real-time
+                            information, because it provides a well-tested working user interface. It allows us to get a service
+                            that people can use up and running quickly by not rebuilding existing components,
+                            <span style="color: #3cb371"> "standing on the shoulders of giants". </span>
+                        </a>
+                        <br>
+                        As you don't have an existing SLACK account, you would need to set up one to use our service.
+                        This is quite simple (note: SLACK will encourage you to use a work email, but this is not required,
+                        your personal email can be used). You can additionally simplify your efforts by using social sign-ons from
+                        Google or Apple to set-up your SLACK account (aka Workspace). If not, using social sign-on
+                        you will need to verify ownership of your email address and then create a workspace and provide a few details,
+                        you can skip steps like adding colleagues, which is optional.
+                        (Note: SLACK is a useful tool that is probably worthwhile in itself, perhaps create a private investor community
+                        among colleagues and friends.)
+                        <span STYLE="font-size: 16.0pt;
+                            color: coral"> Please make sure you come back to blockinsights.co.uk to
+                            complete the final steps for your real-time alerts. </span>
+                        <br>
+                        <br>
+                <h2 > <a href="https://slack.com/get-started#/createnew" target="_blank">
+                    Create a SLACK workspace</a> </h2>
+                    <br>
+                    <br>
+
+                    <h4> <a id="q2_yes_i_use_slack"> <b>
+                        Now, read through the bullets points of advice and press the "ADD TO SLACK" button below.
+                    </b> </a> </h4>
+                    <span STYLE="font-size: 16.0pt;
+                        color: blueviolet">It will take you through our Block Insights sign-up process and
+                        the steps to getting your personalised transaction alerts in SLACK. </span>
+                    <br>
+                    <br>
+                    There are a few steps, so bear with it, once the app is set-up in SLACK it is very simple.
+                    <br>
+                    <br>
+                    <ol>
+                        <li>Sign-up to Block Insights first with an email and password or use the social sign-on <br>
+                            (if you are already logged into
+                            Slack in your browser and use Slack social sign-on that will give you the smoothest process, 2 clicks)</li>
+                        <li>If not logged into Slack, once you press "Sign up" and have provided an email and password, you will just need to
+                            allow access to Slack </li>
+                        <li>You may want to take a screenshot of the welcome page, but instructions can also be found in Slack itself, by looking at
+                            Apps in the bottom left hand menu in SLACK and clicking on the block-insights app, or go to the SLACK app store page for
+                            Block Insights (details in Appendix below)</li>
+                        <li>
+                            Go into Slack (logging-in via browser is an option rather than installing the desktop app (on linux it is best to use the browser version))
+                            and follow the instructions and invite the crypto-alert app into a channel by typing /crypto-alert x and press return or send button
+                            (e.g., replace x with 1000 if you want to see only BTC transactions greater than 1000 BTC in value) in the channel chat,
+                            and get your alerts. That simple!</li>
+                    </ol>
+
+                    <br>
+                    <div class="container justify-center">
+                        <div style="opacity: 0;
+                            -webkit-transform: translate3d(0, 20PX, 0) scale3d(1, 1, 1) rotateX(0) rotateY(0) rotateZ(0) skew(0, 0);
+                            -moz-transform: translate3d(0, 20PX, 0) scale3d(1, 1, 1) rotateX(0) rotateY(0) rotateZ(0) skew(0, 0);
+                            -ms-transform: translate3d(0, 20PX, 0) scale3d(1, 1, 1) rotateX(0) rotateY(0) rotateZ(0) skew(0, 0);
+                            transform: translate3d(0, 20PX, 0) scale3d(1, 1, 1) rotateX(0) rotateY(0) rotateZ(0) skew(0, 0)" class="page-load fade-three">
+                            <button onclick="callSecretApi()" class="button slack w-inline-block" id="addToSlackBtn">
+                                <img src="@routes.Assets.versioned("images/slack_logo.svg")" alt="The Slack logo." width="61.5"
+                                class="slack-logo"/>
+                                <div>Add to Slack</div>
+                            </button>
+                            <br>
+                            <br>
+                            Once you are set up you should get the following, if you are having any problems getting the alerts working
+                            then click 'YES' to Q3 below
+                            <br>
+                            <br>
+                            <figure>
+                                <img src="@routes.Assets.versioned("images/set_crypto_alerts_with_example_trans.svg")" alt="Give a name to your new channel"/>
+                                <figcaption> <b> Set a threshold and start alerts. This screenshot shows transactions
+                                    after the /crypto-alert 12 command has been given and for illustration purposes how you would
+                                    have originally typed it into the channel chat. You can pause alerts with /pause-alerts entered into the
+                                    channel chat and resume them at the same threshold with /resume-alerts. </b> </figcaption>
+                            </figure>
+                            <br>
+                            <br>
+                        </div>
+                    </div>
+                    <h3>
+                        Q3) Do you need detailed instructions/screenshots for getting the crypto-alert app working in SLACK? </h3>
+                    <br>
+                    <a href="#q3_yes_i_want_detailed_instructions"> a) YES </a>
+                    <br>
+                    <a href="#q1_no_alerted_of_large_btc">b) NO </a>
+                    <br>
+
+
+                    <h1 class="heading left">  <a id="q1_no_alerted_of_large_btc"> Future Services <br> </a> </h1>
+                    <br>
+                    Perhaps you might be interested in one of our near future proposed
+                    services or want to suggest a service you would love to exist or wished was more accessible.
+                    <br>
+                    <br>
+                    <ol>
+                        <li>Get alerts whenever transactions happen in connection with specific Bitcoin addresses</li>
+                        <li>Get special network activity measures, such as our version of the clustering coeffcient
+                            that has been shown to indicate bubbles and crashes in the Bitcoin price</li>
+                    </ol>
+
+                    If so, please use our feedback form to mention a new service you
+                    have thought of or pick one of our proposals above. <h4> <a href="/feedback">Feedback Form. </a> </h4>
+
+                    <br>
+                    <b> At this point we would like to thank you for taking the time to look at Block Insights. </b>
+                    <br>
+                    <hr style="height: 4px;
+                        color: goldenrod">
+                    <h1 class="heading left">  <a id="q3_yes_i_want_detailed_instructions"> Appendix  <br> </a> </h1>
+                    <span STYLE="font-size: 16.0pt;
+                        color: DarkKhaki"> Detailed Instructions for SLACK crypto-alert set-up </span>
+                    <br>
+                    We suggest you add a new channel to SLACK for each of your alerts.
+                    <br>
+
+                    <figure>
+                        <img src="@routes.Assets.versioned("images/add_channel_slack.svg")" alt="Add a new slack channel/>
+                          <figcaption> <b> Add a new slack channel </b> </figcaption>
+                </figure>
+
+
+            <br>
+          <br>
+          <br>
+                <br>
+                    <figure>
+                          <img src="@routes.Assets.versioned("images/create_channel_with_name.svg")
+                        " alt="Give a name to your new channel"/>
+                        <figcaption> <b> Give a name to your new channel </b> </figcaption>
+                    </figure>
+                    <br>
+                    <br>
+                    <br>
+                    Now you can pick your BTC minimumn transaction size theshold and start alerts in your channel. See the following screenshot.
+
+                    <figure>
+                        <img src="@routes.Assets.versioned("images/set_crypto_alerts_with_example_trans.svg")" alt="Start Alerts"/>
+                        <figcaption> <b> Set a threshold and start alerts. This screenshot shows transactions
+                            after the /crypto-alert 12 command has been given and for illustration purposes how you would
+                            have originally typed it into the channel chat. You can pause alerts with /pause-alerts entered into the
+                            channel chat and resume them at the same threshold with /resume-alerts. </b> </figcaption>
+                    </figure>
+                    <br>
+                    <br>
+                    <br>
+
+
+                    <h1 class="heading left">  Block Insights in the SLACK app store  </h1>
+                    <br>
+                    You can also find the Block Insights /crypto-alert app's usage instructions from the SLACK app store page. And, if already
+                    a SLACK user you could find and add us directly via the app store route.
+
+                    <figure>
+                        <img src="@routes.Assets.versioned("images/add_block_insights_via_slack_app_store.svg")" alt="Find Block Insights in the SLACK app store"/>
+                        <figcaption> <b> Find Block Insights /crypto-alerts directly in the SLACK app store </b> </figcaption>
+                    </figure>
+
+                    <figure>
+                        <img src="@routes.Assets.versioned("images/block_insights_app_in_slack_with_instructions.svg")" alt="SLACK app store page"/>
+                        <figcaption> <b>
+                            Get instructions for Block Insights /crypto-alerts from the SLACK app store page </b> </figcaption>
+                    </figure>
+
+                    We hope at this stage you have everything working and are finding your alerts useful. At this point you might
+                    want to suggest your future needs. If so, please go to <a href="#q1_no_alerted_of_large_btc">
+                    Future Services.  </a>
+                    However, if you are still having problems with the alerts working please contact us through our <a href="/support">
+                    Support Form. </a>
+
                     </p>
                 </div>
-                    <!-- Slack link -->
-                <div style="opacity: 0;
-                    -webkit-transform: translate3d(0, 20PX, 0) scale3d(1, 1, 1) rotateX(0) rotateY(0) rotateZ(0) skew(0, 0);
-                    -moz-transform: translate3d(0, 20PX, 0) scale3d(1, 1, 1) rotateX(0) rotateY(0) rotateZ(0) skew(0, 0);
-                    -ms-transform: translate3d(0, 20PX, 0) scale3d(1, 1, 1) rotateX(0) rotateY(0) rotateZ(0) skew(0, 0);
-                    transform: translate3d(0, 20PX, 0) scale3d(1, 1, 1) rotateX(0) rotateY(0) rotateZ(0) skew(0, 0)" class="page-load fade-three">
-                    <button onclick="callSecretApi()" class="button slack w-inline-block" id="addToSlackBtn">
-                        <img src="@routes.Assets.versioned("images/slack_logo.svg")" alt="The Slack logo." width="61.5"
-                        class="slack-logo"/>
-                        <div>Add to Slack</div>
-                    </button>
-                </div>
+
             </div>
         </div>
-        <div id="about" class="features section">
-            <div class="container">
-            </p>
-                <div class="sub-heading">
-                    <p>Setup alerts by typing slash commands in public Slack channels: <code>/crypto-alert 10 BTC</code>
-                    </p>
-                    <figure class="figure">
-                        <img src="@routes.Assets.versioned("images/slack-alerts-screenshot.png")">
-                    </figure>
-                    <p>Pause alerts by using the command <code>/pause-alerts</code> and resart them by using the command
-                        <code>/resume-alerts</code>.</p>
-                    <p>Reconfigure the minimum transaction size by using the command
-                        <code>/crypto-alert Y</code> where Y is the new minimum size.</p>
-                    <p>Create different alerts on multiple channels by typing different slash commands into each channel separately.</p>
-                    <p>You can also set up alerts in private channels; start by inviting our bot to the conversation using <code>@@Block Insights</code>, and then type any of the commands above.</p>
-                </div>
-                <div class="feature-section w-row">
-                    <div class="w-col w-col-6">
-                        <div id="features" class="feature-content">
-                            <h3 class="heading medium">About</h3>
-                            <p class="text">
-                                Block Insights provides real-time tracking and analysis of large transactions,
-                                making mempool data freely accessible to ecosystem participants
-                            </p>
-                            <p class="text">
-                                Every second, thousands of new transactions appear in the mempool
-                            </p>
-                            <ul>
-                                <li>
-                                    Our alert service traces transactions across public blockchains over an entire transaction's
-                                    lifecycle, from inception to finality.
-                                </li>
-                            </ul>
-                        </div>
-                    </div>
-                    <div class="w-col w-col-6">
-                        <figure class="figure">
-                            <img src="@routes.Assets.versioned("images/slack-alerts.png")" alt="An image of how Block Insights works with Slack by sending anonymous feedback."/>
-                        </figure>
-                    </div>
-                </div>
-                <div class="feature-section reverse w-row">
-                    <div class="w-col w-col-6 w-col-stack">
-                        <figure class="figure">
-                            <img src="@routes.Assets.versioned("images/slack-cmd.png")" alt="An image of Block Insights Sack slash
-            commands"/>
-                        </figure>
-                    </div>
-                    <div class="w-col w-col-6 w-col-stack">
-                        <div class="feature-content">
-                            <h3 class="heading medium">Features</h3>
-                            <ul>
-                                <p class="text"> Unmatched per-event resolution data on mempool transactions</p>
-                                <ul>
-                                    <li>
-                                        Receive in-flight event data on any transaction before it is confirmed on-chain.
-                                    </li>
-                                </ul>
-                                <p class="text">
-                                    Monitor the mempool with instant updates for every transaction state change, error sent to your Slack, Discord, and more</p>
-                                <ul>
-                                    <li>
-                                        Customize alerts based on market price, volume, ETH gas fees, and Bitcoin mempool size.
-                                    </li>
-                                </ul>
-                            </ul>
-                        </div>
-                    </div>
-                </div>
-                <div class="feature-section reverse w-row">
-                    <div class="w-col w-col-6">
-                        <figure class="figure">
-                            <img src="@routes.Assets.versioned("images/upcoming.png")" alt="An image of Block Insight upcoming
-            features"/>
-                        </figure>
-                    </div>
-                    <div class="w-col w-col-6">
-                        <div id="upcoming-release" class="feature-content">
-                            <h3 class="heading medium"> Upcoming Releases </h3>
-                            <p class="text">Custom alerts based on:</p>
-                            <ul>
-                                <li>
-                                    Volume, Wallet, ETH gas fees, and Mempool size.
-                                </li>
-                            </ul>
-                            <p class="text">Coverage for other transaction status including:</p>
-                            <ul>
-                                <li>
-                                    Pending – a new transaction was detected in mempool is eligible for inclusion in a block </li>
-                                <li> Failed – mined transaction failed to execute due to an EVM error. </li>
-                                <li>Stuck - A transaction was detected in the mempool Queued area but is not eligible for inclusion in a block.</li>
-                            </ul>
->>>>>>> 5ab3abcd
-
-                        </div>
-                    </div>
-                </div>
-            </div>
-        </div>
-
-<<<<<<< HEAD
-
-</main>
-=======
+        </div>
+        </div>
+        </div>
+
+
     </main>
->>>>>>> 5ab3abcd
 
 }
